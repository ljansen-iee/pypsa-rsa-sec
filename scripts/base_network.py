--- conflicted
+++ resolved
@@ -64,12 +64,8 @@
 
 def create_network():
     n = pypsa.Network()
-<<<<<<< HEAD
     n.name = "PyPSA-ZA"
-=======
-    n.name = 'PyPSA-ZA2'
 
->>>>>>> bcca39b7
     return n
 
 def load_buses_and_lines(n, line_config):
@@ -139,13 +135,8 @@
         snakemake = mock_snakemake(
             "base_network", 
             **{
-<<<<<<< HEAD
                 "model_file":"val-LC-UNC",
                 "regions":"1-supply",
-=======
-                "model_file":"grid-2040",
-                "regions":"11-supply",
->>>>>>> bcca39b7
             }
         )
     line_config = snakemake.config["lines"]
